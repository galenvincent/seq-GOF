--- conflicted
+++ resolved
@@ -1,9 +1,9 @@
-<<<<<<< HEAD
+
 .DS_Store
-=======
+
 # HPC Files
 *.pbs
->>>>>>> 13dc4462
+
 
 # Byte-compiled / optimized / DLL files
 __pycache__/
